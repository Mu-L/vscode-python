--- conflicted
+++ resolved
@@ -147,11 +147,7 @@
         const codeWatcher: ICodeWatcher | undefined = this.matchWatcher(
             document.fileName,
             document.version,
-<<<<<<< HEAD
-            this.configuration.getSettings().datascience
-=======
             this.configuration.getSettings(document.uri).datascience
->>>>>>> bd9615ac
         );
         if (codeWatcher) {
             return codeWatcher.getCodeLenses();
