'use strict';

// tslint:disable:no-duplicate-imports no-unnecessary-callback-wrapper

import { inject, injectable } from 'inversify';
import {
    ConfigurationChangeEvent,
    Disposable,
    DocumentSymbolProvider,
    Event,
    EventEmitter,
    OutputChannel,
    TextDocument,
    Uri
} from 'vscode';
import { IApplicationShell, ICommandManager, IDocumentManager, IWorkspaceService } from '../common/application/types';
import * as constants from '../common/constants';
import { AlwaysDisplayTestExplorerGroups } from '../common/experimentGroups';
import '../common/extensions';
import { traceError } from '../common/logger';
import {
    IConfigurationService,
    IDisposableRegistry,
    IExperimentsManager,
    IOutputChannel,
    Resource
} from '../common/types';
import { noop } from '../common/utils/misc';
import { IInterpreterService } from '../interpreter/contracts';
import { IServiceContainer } from '../ioc/types';
import { EventName } from '../telemetry/constants';
import { captureTelemetry, sendTelemetryEvent } from '../telemetry/index';
import { activateCodeLenses } from './codeLenses/main';
import { CANCELLATION_REASON, CommandSource, TEST_OUTPUT_CHANNEL } from './common/constants';
import { selectTestWorkspace } from './common/testUtils';
import {
    ITestCollectionStorageService,
    ITestManager,
    IWorkspaceTestManagerService,
    TestFile,
    TestFunction,
    TestStatus,
    TestsToRun
} from './common/types';
import {
    ITestConfigurationService,
    ITestDisplay,
    ITestManagementService,
    ITestResultDisplay,
    TestWorkspaceFolder,
    WorkspaceTestStatus
} from './types';

// tslint:disable:no-any

@injectable()
export class UnitTestManagementService implements ITestManagementService, Disposable {
    private readonly outputChannel: OutputChannel;
    private activatedOnce: boolean = false;
    private readonly disposableRegistry: Disposable[];
    private workspaceTestManagerService?: IWorkspaceTestManagerService;
    private documentManager: IDocumentManager;
    private workspaceService: IWorkspaceService;
    private testResultDisplay?: ITestResultDisplay;
    private autoDiscoverTimer?: NodeJS.Timer | number;
    private configChangedTimer?: NodeJS.Timer | number;
    private testManagers = new Set<ITestManager>();
    private readonly _onDidStatusChange: EventEmitter<WorkspaceTestStatus> = new EventEmitter<WorkspaceTestStatus>();

    constructor(@inject(IServiceContainer) private serviceContainer: IServiceContainer) {
        this.disposableRegistry = serviceContainer.get<Disposable[]>(IDisposableRegistry);
        this.outputChannel = serviceContainer.get<OutputChannel>(IOutputChannel, TEST_OUTPUT_CHANNEL);
        this.workspaceService = serviceContainer.get<IWorkspaceService>(IWorkspaceService);
        this.documentManager = serviceContainer.get<IDocumentManager>(IDocumentManager);

        this.disposableRegistry.push(this);
    }
    public dispose() {
        if (this.workspaceTestManagerService) {
            this.workspaceTestManagerService.dispose();
        }
        if (this.configChangedTimer) {
            clearTimeout(this.configChangedTimer as any);
            this.configChangedTimer = undefined;
        }
        if (this.autoDiscoverTimer) {
            clearTimeout(this.autoDiscoverTimer as any);
            this.autoDiscoverTimer = undefined;
        }
    }
    public get onDidStatusChange(): Event<WorkspaceTestStatus> {
        return this._onDidStatusChange.event;
    }
    public async activate(symbolProvider: DocumentSymbolProvider): Promise<void> {
        if (this.activatedOnce) {
            return;
        }
        this.activatedOnce = true;
        this.workspaceTestManagerService = this.serviceContainer.get<IWorkspaceTestManagerService>(
            IWorkspaceTestManagerService
        );

        this.registerHandlers();
        this.registerCommands();
        this.checkExperiments();
        this.autoDiscoverTests(undefined).catch(ex => traceError('Failed to auto discover tests upon activation', ex));
        await this.registerSymbolProvider(symbolProvider);
    }
    public checkExperiments() {
        const experiments = this.serviceContainer.get<IExperimentsManager>(IExperimentsManager);
        if (experiments.inExperiment(AlwaysDisplayTestExplorerGroups.experiment)) {
            const commandManager = this.serviceContainer.get<ICommandManager>(ICommandManager);
            commandManager.executeCommand('setContext', 'testsDiscovered', true).then(noop, noop);
        } else {
            experiments.sendTelemetryIfInExperiment(AlwaysDisplayTestExplorerGroups.control);
        }
    }
    public async getTestManager(
        displayTestNotConfiguredMessage: boolean,
        resource?: Uri
    ): Promise<ITestManager | undefined | void> {
        let wkspace: Uri | undefined;
        if (resource) {
            const wkspaceFolder = this.workspaceService.getWorkspaceFolder(resource);
            wkspace = wkspaceFolder ? wkspaceFolder.uri : undefined;
        } else {
            const appShell = this.serviceContainer.get<IApplicationShell>(IApplicationShell);
            wkspace = await selectTestWorkspace(appShell);
        }
        if (!wkspace) {
            return;
        }
        const testManager = this.workspaceTestManagerService!.getTestManager(wkspace);
        if (testManager) {
            if (!this.testManagers.has(testManager)) {
                this.testManagers.add(testManager);
                const handler = testManager.onDidStatusChange(e => this._onDidStatusChange.fire(e));
                this.disposableRegistry.push(handler);
            }
            return testManager;
        }
        if (displayTestNotConfiguredMessage) {
            const configurationService = this.serviceContainer.get<ITestConfigurationService>(
                ITestConfigurationService
            );
            await configurationService.displayTestFrameworkError(wkspace);
        }
    }
    public async configurationChangeHandler(eventArgs: ConfigurationChangeEvent) {
        // If there's one workspace, then stop the tests and restart,
        // else let the user do this manually.
        if (!this.workspaceService.hasWorkspaceFolders || this.workspaceService.workspaceFolders!.length > 1) {
            return;
        }
        if (!Array.isArray(this.workspaceService.workspaceFolders)) {
            return;
        }
        const workspaceFolderUri = this.workspaceService.workspaceFolders.find(w =>
            eventArgs.affectsConfiguration('python.testing', w.uri)
        );
        if (!workspaceFolderUri) {
            return;
        }
        const workspaceUri = workspaceFolderUri.uri;
        const settings = this.serviceContainer
            .get<IConfigurationService>(IConfigurationService)
            .getSettings(workspaceUri);
        if (
            !settings.testing.nosetestsEnabled &&
            !settings.testing.pytestEnabled &&
            !settings.testing.unittestEnabled
        ) {
            if (this.testResultDisplay) {
                this.testResultDisplay.enabled = false;
            }
            // tslint:disable-next-line:no-suspicious-comment
            // TODO: Why are we disposing, what happens when tests are enabled.
            if (this.workspaceTestManagerService) {
                this.workspaceTestManagerService.dispose();
            }
            return;
        }
        if (this.testResultDisplay) {
            this.testResultDisplay.enabled = true;
        }
        this.autoDiscoverTests(workspaceUri).catch(ex =>
            traceError('Failed to auto discover tests upon activation', ex)
        );
    }

    public async discoverTestsForDocument(doc: TextDocument): Promise<void> {
        const testManager = await this.getTestManager(false, doc.uri);
        if (!testManager) {
            return;
        }
        const tests = await testManager.discoverTests(CommandSource.auto, false, true);
        if (!tests || !Array.isArray(tests.testFiles) || tests.testFiles.length === 0) {
            return;
        }
        if (tests.testFiles.findIndex((f: TestFile) => f.fullPath === doc.uri.fsPath) === -1) {
            return;
        }

        if (this.autoDiscoverTimer) {
            clearTimeout(this.autoDiscoverTimer as any);
        }
        this.autoDiscoverTimer = setTimeout(
            () => this.discoverTests(CommandSource.auto, doc.uri, true, false, true),
            1000
        );
    }
    public async autoDiscoverTests(resource: Resource) {
        if (!this.workspaceService.hasWorkspaceFolders) {
            return;
        }
        // Default to discovering tests in first folder if none specified.
        if (!resource) {
            resource = this.workspaceService.workspaceFolders![0].uri;
        }
        const configurationService = this.serviceContainer.get<IConfigurationService>(IConfigurationService);
        const settings = configurationService.getSettings(resource);
        if (
            !settings.testing.nosetestsEnabled &&
            !settings.testing.pytestEnabled &&
            !settings.testing.unittestEnabled
        ) {
            return;
        }

        this.discoverTests(CommandSource.auto, resource, true).ignoreErrors();
    }
    public async discoverTests(
        cmdSource: CommandSource,
        resource?: Uri,
        ignoreCache?: boolean,
        userInitiated?: boolean,
        quietMode?: boolean,
        clearTestStatus?: boolean
    ) {
        const testManager = await this.getTestManager(true, resource);
        if (!testManager) {
            return;
        }

        if (testManager.status === TestStatus.Discovering || testManager.status === TestStatus.Running) {
            return;
        }

        if (!this.testResultDisplay) {
            this.testResultDisplay = this.serviceContainer.get<ITestResultDisplay>(ITestResultDisplay);
        }
        const discoveryPromise = testManager.discoverTests(
            cmdSource,
            ignoreCache,
            quietMode,
            userInitiated,
            clearTestStatus
        );
        this.testResultDisplay
            .displayDiscoverStatus(discoveryPromise, quietMode)
            .catch(ex => traceError('Python Extension: displayDiscoverStatus', ex));
        await discoveryPromise;
    }
    public async stopTests(resource: Uri) {
        sendTelemetryEvent(EventName.UNITTEST_STOP);
        const testManager = await this.getTestManager(true, resource);
        if (testManager) {
            testManager.stop();
        }
    }
    public async displayStopUI(message: string): Promise<void> {
        const testManager = await this.getTestManager(true);
        if (!testManager) {
            return;
        }

        const testDisplay = this.serviceContainer.get<ITestDisplay>(ITestDisplay);
        testDisplay.displayStopTestUI(testManager.workspaceFolder, message);
    }
    public async displayUI(cmdSource: CommandSource) {
        const testManager = await this.getTestManager(true);
        if (!testManager) {
            return;
        }

        const testDisplay = this.serviceContainer.get<ITestDisplay>(ITestDisplay);
        testDisplay.displayTestUI(cmdSource, testManager.workspaceFolder);
    }
    public async displayPickerUI(cmdSource: CommandSource, file: Uri, testFunctions: TestFunction[], debug?: boolean) {
        const testManager = await this.getTestManager(true, file);
        if (!testManager) {
            return;
        }

        const testDisplay = this.serviceContainer.get<ITestDisplay>(ITestDisplay);
        testDisplay.displayFunctionTestPickerUI(
            cmdSource,
            testManager.workspaceFolder,
            testManager.workingDirectory,
            file,
            testFunctions,
            debug
        );
    }
    public async runParametrizedTests(
        cmdSource: CommandSource,
        resource: Uri,
        testFunctions: TestFunction[],
        debug?: boolean
    ) {
        const testManager = await this.getTestManager(true, resource);
        if (!testManager) {
            return;
        }
        await this.runTestsImpl(cmdSource, resource, { testFunction: testFunctions }, undefined, debug);
    }
    public viewOutput(_cmdSource: CommandSource) {
        sendTelemetryEvent(EventName.UNITTEST_VIEW_OUTPUT);
        this.outputChannel.show();
    }
    public async selectAndRunTestMethod(cmdSource: CommandSource, resource: Uri, debug?: boolean) {
        const testManager = await this.getTestManager(true, resource);
        if (!testManager) {
            return;
        }
        try {
            await testManager.discoverTests(cmdSource, true, true, true);
        } catch (ex) {
            return;
        }

        const testCollectionStorage = this.serviceContainer.get<ITestCollectionStorageService>(
            ITestCollectionStorageService
        );
        const tests = testCollectionStorage.getTests(testManager.workspaceFolder)!;
        const testDisplay = this.serviceContainer.get<ITestDisplay>(ITestDisplay);
        const selectedTestFn = await testDisplay.selectTestFunction(testManager.workspaceFolder.fsPath, tests);
        if (!selectedTestFn) {
            return;
        }
<<<<<<< HEAD
        await this.runTestsImpl(
            cmdSource,
            testManager.workspaceFolder,
            // tslint:disable-next-line:prefer-type-cast no-object-literal-type-assertion
=======
        // tslint:disable-next-line:prefer-type-cast
        await this.runTestsImpl(
            cmdSource,
            testManager.workspaceFolder,
            // tslint:disable-next-line:no-object-literal-type-assertion
>>>>>>> bd9615ac
            { testFunction: [selectedTestFn.testFunction] } as TestsToRun,
            false,
            debug
        );
    }
    public async selectAndRunTestFile(cmdSource: CommandSource) {
        const testManager = await this.getTestManager(true);
        if (!testManager) {
            return;
        }
        try {
            await testManager.discoverTests(cmdSource, true, true, true);
        } catch (ex) {
            return;
        }

        const testCollectionStorage = this.serviceContainer.get<ITestCollectionStorageService>(
            ITestCollectionStorageService
        );
        const tests = testCollectionStorage.getTests(testManager.workspaceFolder)!;
        const testDisplay = this.serviceContainer.get<ITestDisplay>(ITestDisplay);
        const selectedFile = await testDisplay.selectTestFile(testManager.workspaceFolder.fsPath, tests);
        if (!selectedFile) {
            return;
        }
        await this.runTestsImpl(cmdSource, testManager.workspaceFolder, { testFile: [selectedFile] });
    }
    public async runCurrentTestFile(cmdSource: CommandSource) {
        if (!this.documentManager.activeTextEditor) {
            return;
        }
        const testManager = await this.getTestManager(true, this.documentManager.activeTextEditor.document.uri);
        if (!testManager) {
            return;
        }
        try {
            await testManager.discoverTests(cmdSource, true, true, true);
        } catch (ex) {
            return;
        }
        const testCollectionStorage = this.serviceContainer.get<ITestCollectionStorageService>(
            ITestCollectionStorageService
        );
        const tests = testCollectionStorage.getTests(testManager.workspaceFolder)!;
        const testFiles = tests.testFiles.filter(testFile => {
            return testFile.fullPath === this.documentManager.activeTextEditor!.document.uri.fsPath;
        });
        if (testFiles.length < 1) {
            return;
        }
        await this.runTestsImpl(cmdSource, testManager.workspaceFolder, { testFile: [testFiles[0]] });
    }

    public async runTestsImpl(
        cmdSource: CommandSource,
        resource?: Uri,
        testsToRun?: TestsToRun,
        runFailedTests?: boolean,
        debug: boolean = false
    ) {
        const testManager = await this.getTestManager(true, resource);
        if (!testManager) {
            return;
        }

        if (!this.testResultDisplay) {
            this.testResultDisplay = this.serviceContainer.get<ITestResultDisplay>(ITestResultDisplay);
        }

        const promise = testManager.runTest(cmdSource, testsToRun, runFailedTests, debug).catch(reason => {
            if (reason !== CANCELLATION_REASON) {
                this.outputChannel.appendLine(`Error: ${reason}`);
            }
            return Promise.reject(reason);
        });

        this.testResultDisplay.displayProgressStatus(promise, debug);
        await promise;
    }

    public async registerSymbolProvider(symbolProvider: DocumentSymbolProvider): Promise<void> {
        const testCollectionStorage = this.serviceContainer.get<ITestCollectionStorageService>(
            ITestCollectionStorageService
        );
        const event = new EventEmitter<void>();
        this.disposableRegistry.push(event);
        const handler = this._onDidStatusChange.event(e => {
            if (e.status !== TestStatus.Discovering && e.status !== TestStatus.Running) {
                event.fire();
            }
        });
        this.disposableRegistry.push(handler);
        this.disposableRegistry.push(
            activateCodeLenses(event, symbolProvider, testCollectionStorage, this.serviceContainer)
        );
    }

    @captureTelemetry(EventName.UNITTEST_CONFIGURE, undefined, false)
    public async configureTests(resource?: Uri) {
        let wkspace: Uri | undefined;
        if (resource) {
            const wkspaceFolder = this.workspaceService.getWorkspaceFolder(resource);
            wkspace = wkspaceFolder ? wkspaceFolder.uri : undefined;
        } else {
            const appShell = this.serviceContainer.get<IApplicationShell>(IApplicationShell);
            wkspace = await selectTestWorkspace(appShell);
        }
        if (!wkspace) {
            return;
        }
        const configurationService = this.serviceContainer.get<ITestConfigurationService>(ITestConfigurationService);
        await configurationService.promptToEnableAndConfigureTestFramework(wkspace!);
    }
    // tslint:disable-next-line: max-func-body-length
    public registerCommands(): void {
        const disposablesRegistry = this.serviceContainer.get<Disposable[]>(IDisposableRegistry);
        const commandManager = this.serviceContainer.get<ICommandManager>(ICommandManager);

        const disposables = [
            commandManager.registerCommand(
                constants.Commands.Tests_Discover,
                (
                    treeNode?: TestWorkspaceFolder,
                    cmdSource: CommandSource = CommandSource.commandPalette,
                    resource?: Uri
                ) => {
                    if (treeNode && treeNode instanceof TestWorkspaceFolder) {
                        resource = treeNode.resource;
                        cmdSource = CommandSource.testExplorer;
                    }
                    // Ignore the exceptions returned.
                    // This command will be invoked from other places of the extension.
                    return this.discoverTests(cmdSource, resource, true, true, false, true).ignoreErrors();
                }
            ),
            commandManager.registerCommand(
                constants.Commands.Tests_Configure,
                (_, _cmdSource: CommandSource = CommandSource.commandPalette, resource?: Uri) => {
                    // Ignore the exceptions returned.
                    // This command will be invoked from other places of the extension.
                    this.configureTests(resource).ignoreErrors();
                }
            ),
            commandManager.registerCommand(
                constants.Commands.Tests_Run_Failed,
                (_, cmdSource: CommandSource = CommandSource.commandPalette, resource: Uri) =>
                    this.runTestsImpl(cmdSource, resource, undefined, true)
            ),
            commandManager.registerCommand(
                constants.Commands.Tests_Run,
                (
                    treeNode?: TestWorkspaceFolder,
                    cmdSource: CommandSource = CommandSource.commandPalette,
                    resource?: Uri,
                    testToRun?: TestsToRun
                ) => {
                    if (treeNode && treeNode instanceof TestWorkspaceFolder) {
                        resource = treeNode.resource;
                        cmdSource = CommandSource.testExplorer;
                    }
                    return this.runTestsImpl(cmdSource, resource, testToRun);
                }
            ),
            commandManager.registerCommand(
                constants.Commands.Tests_Debug,
                (
                    treeNode?: TestWorkspaceFolder,
                    cmdSource: CommandSource = CommandSource.commandPalette,
                    resource?: Uri,
                    testToRun?: TestsToRun
                ) => {
                    if (treeNode && treeNode instanceof TestWorkspaceFolder) {
                        resource = treeNode.resource;
                        cmdSource = CommandSource.testExplorer;
                    }
                    return this.runTestsImpl(cmdSource, resource, testToRun, false, true);
                }
            ),
            commandManager.registerCommand(constants.Commands.Tests_View_UI, () =>
                this.displayUI(CommandSource.commandPalette)
            ),
            commandManager.registerCommand(
                constants.Commands.Tests_Picker_UI,
                (
                    _,
                    cmdSource: CommandSource = CommandSource.commandPalette,
                    file: Uri,
                    testFunctions: TestFunction[]
                ) => this.displayPickerUI(cmdSource, file, testFunctions)
            ),
            commandManager.registerCommand(
                constants.Commands.Tests_Picker_UI_Debug,
                (
                    _,
                    cmdSource: CommandSource = CommandSource.commandPalette,
                    file: Uri,
                    testFunctions: TestFunction[]
                ) => this.displayPickerUI(cmdSource, file, testFunctions, true)
            ),
            commandManager.registerCommand(
                constants.Commands.Tests_Run_Parametrized,
                (
                    _,
                    cmdSource: CommandSource = CommandSource.commandPalette,
                    resource: Uri,
                    testFunctions: TestFunction[],
                    debug: boolean
                ) => this.runParametrizedTests(cmdSource, resource, testFunctions, debug)
            ),
            commandManager.registerCommand(constants.Commands.Tests_Stop, (_, resource: Uri) =>
                this.stopTests(resource)
            ),
            commandManager.registerCommand(
                constants.Commands.Tests_ViewOutput,
                (_, cmdSource: CommandSource = CommandSource.commandPalette) => this.viewOutput(cmdSource)
            ),
            commandManager.registerCommand(constants.Commands.Tests_Ask_To_Stop_Discovery, () =>
                this.displayStopUI('Stop discovering tests')
            ),
            commandManager.registerCommand(constants.Commands.Tests_Ask_To_Stop_Test, () =>
                this.displayStopUI('Stop running tests')
            ),
            commandManager.registerCommand(
                constants.Commands.Tests_Select_And_Run_Method,
                (_, cmdSource: CommandSource = CommandSource.commandPalette, resource: Uri) =>
                    this.selectAndRunTestMethod(cmdSource, resource)
            ),
            commandManager.registerCommand(
                constants.Commands.Tests_Select_And_Debug_Method,
                (_, cmdSource: CommandSource = CommandSource.commandPalette, resource: Uri) =>
                    this.selectAndRunTestMethod(cmdSource, resource, true)
            ),
            commandManager.registerCommand(
                constants.Commands.Tests_Select_And_Run_File,
                (_, cmdSource: CommandSource = CommandSource.commandPalette) => this.selectAndRunTestFile(cmdSource)
            ),
            commandManager.registerCommand(
                constants.Commands.Tests_Run_Current_File,
                (_, cmdSource: CommandSource = CommandSource.commandPalette) => this.runCurrentTestFile(cmdSource)
            ),
            commandManager.registerCommand(constants.Commands.Tests_Discovering, noop)
        ];

        disposablesRegistry.push(...disposables);
    }
    public onDocumentSaved(doc: TextDocument) {
        const settings = this.serviceContainer.get<IConfigurationService>(IConfigurationService).getSettings(doc.uri);
        if (!settings.testing.autoTestDiscoverOnSaveEnabled) {
            return;
        }
        this.discoverTestsForDocument(doc).ignoreErrors();
    }
    public registerHandlers() {
        const documentManager = this.serviceContainer.get<IDocumentManager>(IDocumentManager);
        const interpreterService = this.serviceContainer.get<IInterpreterService>(IInterpreterService);

        this.disposableRegistry.push(documentManager.onDidSaveTextDocument(this.onDocumentSaved.bind(this)));
        this.disposableRegistry.push(
            this.workspaceService.onDidChangeConfiguration(e => {
                if (this.configChangedTimer) {
                    clearTimeout(this.configChangedTimer as any);
                }
                this.configChangedTimer = setTimeout(() => this.configurationChangeHandler(e), 1000);
            })
        );
        this.disposableRegistry.push(
            interpreterService.onDidChangeInterpreter(() =>
                this.autoDiscoverTests(undefined).catch(ex =>
                    traceError('Failed to auto discover tests upon changing interpreter', ex)
                )
            )
        );
    }
}<|MERGE_RESOLUTION|>--- conflicted
+++ resolved
@@ -338,18 +338,11 @@
         if (!selectedTestFn) {
             return;
         }
-<<<<<<< HEAD
-        await this.runTestsImpl(
-            cmdSource,
-            testManager.workspaceFolder,
-            // tslint:disable-next-line:prefer-type-cast no-object-literal-type-assertion
-=======
         // tslint:disable-next-line:prefer-type-cast
         await this.runTestsImpl(
             cmdSource,
             testManager.workspaceFolder,
             // tslint:disable-next-line:no-object-literal-type-assertion
->>>>>>> bd9615ac
             { testFunction: [selectedTestFn.testFunction] } as TestsToRun,
             false,
             debug
